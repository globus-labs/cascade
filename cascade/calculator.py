--- conflicted
+++ resolved
@@ -111,15 +111,10 @@
 class EnsembleCalculator(Calculator):
     """A single calculator which combines the results of many
 
-<<<<<<< HEAD
-    The when run on atoms, ensemble average of energy and forces are stored in atoms.calc.results
-    Additionally, the forces from each ensemble member are stored in atoms.info['forces_ens']
-    as a (num_calculators, num_atoms, 3) array
-=======
+
     Stores the mean of all calculators as the standard property names,
     and stores the values for each calculator in the :attr:`results`
     as the name of the property with "_ens" appended (e.g., "forces_ens")
->>>>>>> 4f387516
 
     Args:
         calculators: the calculators to ensemble over
@@ -128,7 +123,6 @@
     def __init__(self,
                  calculators: list[Calculator],
                  **kwargs):
-
         Calculator.__init__(self, **kwargs)
         self.calculators = calculators
         self.num_calculators = len(calculators)
@@ -145,21 +139,6 @@
                   atoms: Atoms = None,
                   properties=all_properties,
                   system_changes=all_changes):
-<<<<<<< HEAD
-        # TODO (wardlt): Include stresses
-        # create arrays for energy and forces
-        results = {
-            'energy': np.zeros(self.num_calculators).copy(),
-            'forces': np.zeros((self.num_calculators, len(atoms), 3)).copy()
-        }
-
-        # compute and store energy and forces for each calculator
-        for i, calc in enumerate(self.calculators):
-            calc.calculate(atoms,
-                           properties=properties,
-                           system_changes=system_changes)
-=======
->>>>>>> 4f387516
 
         # Run each of the subcalculators
         for calc in self.calculators:
