--- conflicted
+++ resolved
@@ -1,11 +1,5 @@
-<<<<<<< HEAD
+from ase.calculators.lj import LennardJones
 from pytest import mark
-=======
-from ase.calculators.lj import LennardJones
-from ase.build import molecule
-from ase import Atoms
-from pytest import fixture, mark
->>>>>>> 4f387516
 
 from cascade.calculator import make_calculator, EnsembleCalculator
 
